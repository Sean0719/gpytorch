--- conflicted
+++ resolved
@@ -365,13 +365,16 @@
                 res = res.view(batch_size, n_data, -1).sum(-1)
             return res
 
-<<<<<<< HEAD
-    def exact_predictive_mean(self, full_mean, train_inputs, train_labels, num_train, likelihood, precomputed_cache=None):
-=======
     def exact_predictive_mean(
-        self, full_mean, train_labels, num_train, likelihood, precomputed_cache=None, non_batch_train=False
+        self,
+        full_mean,
+        train_inputs,
+        train_labels,
+        num_train,
+        likelihood,
+        precomputed_cache=None,
+        non_batch_train=False,
     ):
->>>>>>> 21c7688f
         from ..distributions import MultivariateNormal
 
         if precomputed_cache is None:
@@ -429,15 +432,15 @@
         res = left_interp(test_interp_indices, test_interp_values, precomputed_cache)
         return res
 
-<<<<<<< HEAD
-    def exact_predictive_covar(self, train_inputs, num_train, likelihood, precomputed_cache=None):
-=======
-    def exact_predictive_covar(self, num_train, likelihood, precomputed_cache=None, non_batch_train=False):
->>>>>>> 21c7688f
+    def exact_predictive_covar(
+        self, train_inputs, num_train, likelihood, precomputed_cache=None, non_batch_train=False
+    ):
         from ..distributions import MultivariateNormal
 
         if not beta_features.fast_pred_var.on() and not beta_features.fast_pred_samples.on():
-            return super(InterpolatedLazyTensor, self).exact_predictive_covar(train_inputs, num_train, likelihood, precomputed_cache)
+            return super(InterpolatedLazyTensor, self).exact_predictive_covar(
+                train_inputs, num_train, likelihood, precomputed_cache
+            )
 
         n_test = self.size(-2) - num_train
         train_interp_indices = self.left_interp_indices.narrow(-2, 0, num_train)
