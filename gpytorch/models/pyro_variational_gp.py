#!/usr/bin/env python3

<<<<<<< HEAD
=======
import torch
>>>>>>> 7d665259
import pyro
from .abstract_variational_gp import AbstractVariationalGP


class PyroVariationalGP(AbstractVariationalGP):
    def __init__(self, variational_strategy, likelihood, num_data, name_prefix=""):
        super(PyroVariationalGP, self).__init__(variational_strategy)
        self.name_prefix = name_prefix
        self.likelihood = likelihood
        self.num_data = num_data

<<<<<<< HEAD
    def sample_inducing_values(self, inducing_values_dist):
        reinterpreted_batch_ndims = len(inducing_values_dist.batch_shape)
        samples = pyro.sample(
            self.name_prefix + ".inducing_values",
            inducing_values_dist.to_event(reinterpreted_batch_ndims)
        )
        return samples

    def guide(self, x, y):
        variational_dist_u = self.variational_strategy.variational_distribution.variational_distribution
        # Draw samples from q(u) for KL divergence computation
        self.sample_inducing_values(variational_dist_u)
=======
    def guide(self, input, output, *params, **kwargs):
        inducing_dist = self.variational_strategy.variational_distribution.variational_distribution
        # Draw samples from q(u) for KL divergence computation
        self.sample_inducing_values(inducing_dist)
        self.likelihood.guide(*params, **kwargs)
>>>>>>> 7d665259

    def model(self, input, output, *params, **kwargs):
        pyro.module(self.name_prefix + ".gp_prior", self)
        prior_dist = self.variational_strategy.prior_distribution

        # Draw samples from p(u) for KL divergence computation
<<<<<<< HEAD
        self.sample_inducing_values(prior_dist)

        # Get the variational distribution for the function
        variational_dist_f = self(x)
        num_minibatch = variational_dist_f.event_shape.numel()

        # Now make the variational distribution Normal - for conditional indepdence
        variational_dist_f = pyro.distributions.Normal(variational_dist_f.mean, variational_dist_f.variance)

        with pyro.poutine.scale(scale=float(self.num_data / num_minibatch)):
            return self.likelihood.pyro_sample_outputs(y, variational_dist_f)
=======
        inducing_values_samples = self.sample_inducing_values(prior_dist)
        sample_shape = inducing_values_samples.shape[:-len(prior_dist.shape())] + \
            torch.Size([1] * len(prior_dist.batch_shape))

        # Get the variational distribution for the function
        function_dist = self(input)

        # Go from function -> output
        num_minibatch = function_dist.batch_shape[-1]
        with pyro.poutine.scale(scale=float(self.num_data / num_minibatch)):
            return self.likelihood.pyro_sample_output(
                output, function_dist, *params, **kwargs, sample_shape=sample_shape
            )

    def sample_inducing_values(self, inducing_values_dist):
        """
        Sample values from the inducing point distribution `p(u)` or `q(u)`.
        This should only be re-defined to note any conditional independences in
        the `inducing_values_dist` distribution. (By default, all batch dimensions
        are not marked as conditionally indendent.)
        """
        reinterpreted_batch_ndims = len(inducing_values_dist.batch_shape)
        samples = pyro.sample(
            self.name_prefix + ".inducing_values",
            inducing_values_dist.to_event(reinterpreted_batch_ndims)
        )
        return samples

    def transform_function_dist(self, function_dist):
        """
        Transform the function_dist from `gpytorch.distributions.MultivariateNormal` into
        some other variant of a Normal distribution.

        This is useful for marking conditional independencies (useful for inference),
        marking that the distribution contains multiple outputs, etc.

        By default, this funciton transforms a multivariate normal into a set of conditionally
        independent normals when performing inference, and keeps the distribution multivariate
        normal for predictions.
        """
        if self.training:
            return pyro.distributions.Normal(function_dist.mean, function_dist.variance)
        else:
            return function_dist

    def __call__(self, input, *args, **kwargs):
        function_dist = super().__call__(input, *args, **kwargs)
        # Now make the variational distribution Normal - for conditional indepdence
        function_dist = self.transform_function_dist(function_dist)
        res = function_dist
        return res
>>>>>>> 7d665259
<|MERGE_RESOLUTION|>--- conflicted
+++ resolved
@@ -1,9 +1,6 @@
 #!/usr/bin/env python3
 
-<<<<<<< HEAD
-=======
 import torch
->>>>>>> 7d665259
 import pyro
 from .abstract_variational_gp import AbstractVariationalGP
 
@@ -15,45 +12,17 @@
         self.likelihood = likelihood
         self.num_data = num_data
 
-<<<<<<< HEAD
-    def sample_inducing_values(self, inducing_values_dist):
-        reinterpreted_batch_ndims = len(inducing_values_dist.batch_shape)
-        samples = pyro.sample(
-            self.name_prefix + ".inducing_values",
-            inducing_values_dist.to_event(reinterpreted_batch_ndims)
-        )
-        return samples
-
-    def guide(self, x, y):
-        variational_dist_u = self.variational_strategy.variational_distribution.variational_distribution
-        # Draw samples from q(u) for KL divergence computation
-        self.sample_inducing_values(variational_dist_u)
-=======
     def guide(self, input, output, *params, **kwargs):
         inducing_dist = self.variational_strategy.variational_distribution.variational_distribution
         # Draw samples from q(u) for KL divergence computation
         self.sample_inducing_values(inducing_dist)
         self.likelihood.guide(*params, **kwargs)
->>>>>>> 7d665259
 
     def model(self, input, output, *params, **kwargs):
         pyro.module(self.name_prefix + ".gp_prior", self)
         prior_dist = self.variational_strategy.prior_distribution
 
         # Draw samples from p(u) for KL divergence computation
-<<<<<<< HEAD
-        self.sample_inducing_values(prior_dist)
-
-        # Get the variational distribution for the function
-        variational_dist_f = self(x)
-        num_minibatch = variational_dist_f.event_shape.numel()
-
-        # Now make the variational distribution Normal - for conditional indepdence
-        variational_dist_f = pyro.distributions.Normal(variational_dist_f.mean, variational_dist_f.variance)
-
-        with pyro.poutine.scale(scale=float(self.num_data / num_minibatch)):
-            return self.likelihood.pyro_sample_outputs(y, variational_dist_f)
-=======
         inducing_values_samples = self.sample_inducing_values(prior_dist)
         sample_shape = inducing_values_samples.shape[:-len(prior_dist.shape())] + \
             torch.Size([1] * len(prior_dist.batch_shape))
@@ -104,5 +73,4 @@
         # Now make the variational distribution Normal - for conditional indepdence
         function_dist = self.transform_function_dist(function_dist)
         res = function_dist
-        return res
->>>>>>> 7d665259
+        return res